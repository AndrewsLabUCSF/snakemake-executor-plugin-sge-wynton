# **Snakemake Executor Plugin for SGE Wynton**

### Overview

This plugin allows Snakemake to submit jobs to an SGE (Sun Grid Engine) cluster, specifically configured for the Wynton cluster at UCSF. This documentation will guide you through the usage and configuration of this plugin.

## **Prerequisites**

Before you begin, ensure that you have the following installed

- [Mamba/Conda](https://andrewslabucsf.github.io/Lab-Handbook/scripts/compute.html#installing-mamba-and-snakemake-detailed-instructions)
- [**Snakemake](https://andrewslabucsf.github.io/Lab-Handbook/scripts/compute.html#snakemake) (**inside the conda environement)
- **Python 3.11 or higher (**To Check : python —version**)**
- Poetry for managing dependencies (inside the conda environment)

## Installation

<aside>
<<<<<<< HEAD
💡
=======
>>>>>>> 4604162f

Remember to do this inside the conda environment so it doesn’t effect other installations you already have

</aside>

```jsx
conda create --name <env_name>

conda activate <env_name>
```

### **Step 1: Clone the Repository**

Clone the repository from GitHub (most updated branch : **beta-v1**):

```jsx
git clone git@github.com:AndrewsLabUCSF/snakemake-executor-plugin-sge-wynton.git
```

Then change to the most updated branch:

```jsx
git checkout beta-v1
```

### [Step 2: Install Snakemake (if not already installed)](https://andrewslabucsf.github.io/Lab-Handbook/scripts/compute.html#snakemake)

Although Snakemake is listed as a development dependency, you should ensure it is available in your environment. 

### Step 3: Install Poetry

If you do not have Poetry installed, you can install it using the following command:

```bash
curl -sSL https://install.python-poetry.org | python3 -

```

Add Poetry to your PATH if not already added by poetry itself (you might need to add this to your shell configuration file like .bashrc or .zshrc):

```bash
export PATH="$HOME/.local/bin:$PATH"

Then next command is :

source ~/.bashrc
```

### Step 4: Install Dependencies

Go to the directory where pyproject.toml is located.

```jsx
cd /wynton/home/andrews/xxx/snakemake-executor-plugin-sge-wynton
```

Use Poetry to install the project dependencies:

```bash
poetry install

```

This command creates a virtual environment and installs all the required dependencies specified in the pyproject.toml file. 

### Step 5: Change the [jobscript.sh](http://jobscript.sh) (need to change this manually for sge )

Go to the snakemake_interface_executor_plugin site package where you installed snakemake to change the jobscript.sh.

For example:

```jsx
nano /wynton/home/andrews/rakshyasharma/mambaforge/envs/{conda env name e.g: smk9}/lib/python3.12/site-packages/snakemake_interface_executor_plugins/executors/jobscript.sh
```

Delete whats in line 1 and Add this line in line 1

```jsx
#$ -S /bin/bash
```

Save your changes.

```jsx
conda deactivate
```

Then, reactivate conda again using 

```jsx
conda activate snakemake
```

### Step 6: Copy Test file to your user group directory

```jsx
cp -r /wynton/group/andrews/bin/genetic_correlations <path/to/your/directory>
```

### Step 7: Configuring Snakemake Workflow

`cd` into the test directory and ensure your Snakefile is correctly configured to use the resources specified for the SGE Wynton cluster.

<aside>
<<<<<<< HEAD
=======
💡
>>>>>>> 4604162f

You can use tmux sessions here

</aside>

### Step 8: Example Command

You can use the plugin with Snakemake by specifying it with the --executor flag. Below is an example of how to run a Snakemake workflow using the SGE Wynton executor:

```bash
snakemake --executor sge-wynton -j 6 --max-jobs-per-second 1 --use-conda --use-singularity
```

## Snakemake Unlock

If you get this error

> “LockException:
Error: Directory cannot be locked. Please make sure that no other Snakemake process is trying to create the same files in the following directory:…..”
> 

Run this command in your terminal

```jsx
snakemake --unlock
```

## Useful commands

```bash
poetry show

poetry update

```<|MERGE_RESOLUTION|>--- conflicted
+++ resolved
@@ -4,6 +4,7 @@
 
 This plugin allows Snakemake to submit jobs to an SGE (Sun Grid Engine) cluster, specifically configured for the Wynton cluster at UCSF. This documentation will guide you through the usage and configuration of this plugin.
 
+## **Prerequisites**
 ## **Prerequisites**
 
 Before you begin, ensure that you have the following installed
@@ -13,13 +14,17 @@
 - **Python 3.11 or higher (**To Check : python —version**)**
 - Poetry for managing dependencies (inside the conda environment)
 
+Before you begin, ensure that you have the following installed
+
+- [Mamba/Conda](https://andrewslabucsf.github.io/Lab-Handbook/scripts/compute.html#installing-mamba-and-snakemake-detailed-instructions)
+- [**Snakemake](https://andrewslabucsf.github.io/Lab-Handbook/scripts/compute.html#snakemake) (**inside the conda environement)
+- **Python 3.11 or higher (**To Check : python —version**)**
+- Poetry for managing dependencies (inside the conda environment)
+
 ## Installation
 
 <aside>
-<<<<<<< HEAD
 💡
-=======
->>>>>>> 4604162f
 
 Remember to do this inside the conda environment so it doesn’t effect other installations you already have
 
@@ -36,6 +41,9 @@
 Clone the repository from GitHub (most updated branch : **beta-v1**):
 
 ```jsx
+Clone the repository from GitHub (most updated branch : **beta-v1**):
+
+```jsx
 git clone git@github.com:AndrewsLabUCSF/snakemake-executor-plugin-sge-wynton.git
 ```
 
@@ -43,6 +51,11 @@
 
 ```jsx
 git checkout beta-v1
+
+Then change to the most updated branch:
+
+```jsx
+git checkout beta-v1
 ```
 
 ### [Step 2: Install Snakemake (if not already installed)](https://andrewslabucsf.github.io/Lab-Handbook/scripts/compute.html#snakemake)
@@ -50,22 +63,36 @@
 Although Snakemake is listed as a development dependency, you should ensure it is available in your environment. 
 
 ### Step 3: Install Poetry
+### [Step 2: Install Snakemake (if not already installed)](https://andrewslabucsf.github.io/Lab-Handbook/scripts/compute.html#snakemake)
+
+Although Snakemake is listed as a development dependency, you should ensure it is available in your environment. 
+
+### Step 3: Install Poetry
 
 If you do not have Poetry installed, you can install it using the following command:
 
+
 ```bash
 curl -sSL https://install.python-poetry.org | python3 -
 
+
 ```
 
 Add Poetry to your PATH if not already added by poetry itself (you might need to add this to your shell configuration file like .bashrc or .zshrc):
 
+
+Add Poetry to your PATH if not already added by poetry itself (you might need to add this to your shell configuration file like .bashrc or .zshrc):
+
 ```bash
 export PATH="$HOME/.local/bin:$PATH"
 
 Then next command is :
 
 source ~/.bashrc
+
+Then next command is :
+
+source ~/.bashrc
 ```
 
 ### Step 4: Install Dependencies
@@ -75,16 +102,26 @@
 ```jsx
 cd /wynton/home/andrews/xxx/snakemake-executor-plugin-sge-wynton
 ```
+### Step 4: Install Dependencies
+
+Go to the directory where pyproject.toml is located.
+
+```jsx
+cd /wynton/home/andrews/xxx/snakemake-executor-plugin-sge-wynton
+```
 
 Use Poetry to install the project dependencies:
 
 ```bash
 poetry install
 
+
 ```
 
 This command creates a virtual environment and installs all the required dependencies specified in the pyproject.toml file. 
 
+This command creates a virtual environment and installs all the required dependencies specified in the pyproject.toml file. 
+
 ### Step 5: Change the [jobscript.sh](http://jobscript.sh) (need to change this manually for sge )
 
 Go to the snakemake_interface_executor_plugin site package where you installed snakemake to change the jobscript.sh.
@@ -120,22 +157,55 @@
 ```
 
 ### Step 7: Configuring Snakemake Workflow
+### Step 5: Change the [jobscript.sh](http://jobscript.sh) (need to change this manually for sge )
+
+Go to the snakemake_interface_executor_plugin site package where you installed snakemake to change the jobscript.sh.
+
+For example:
+
+```jsx
+nano /wynton/home/andrews/rakshyasharma/mambaforge/envs/{conda env name e.g: smk9}/lib/python3.12/site-packages/snakemake_interface_executor_plugins/executors/jobscript.sh
+```
+
+Delete whats in line 1 and Add this line in line 1
+
+```jsx
+#$ -S /bin/bash
+```
+
+Save your changes.
+
+```jsx
+conda deactivate
+```
+
+Then, reactivate conda again using 
+
+```jsx
+conda activate snakemake
+```
+
+### Step 6: Copy Test file to your user group directory
+
+```jsx
+cp -r /wynton/group/andrews/bin/genetic_correlations <path/to/your/directory>
+```
+
+### Step 7: Configuring Snakemake Workflow
 
 `cd` into the test directory and ensure your Snakefile is correctly configured to use the resources specified for the SGE Wynton cluster.
 
 <aside>
-<<<<<<< HEAD
-=======
-💡
->>>>>>> 4604162f
 
 You can use tmux sessions here
 
 </aside>
 
 ### Step 8: Example Command
+### Step 8: Example Command
 
 You can use the plugin with Snakemake by specifying it with the --executor flag. Below is an example of how to run a Snakemake workflow using the SGE Wynton executor:
+
 
 ```bash
 snakemake --executor sge-wynton -j 6 --max-jobs-per-second 1 --use-conda --use-singularity
@@ -153,13 +223,32 @@
 
 ```jsx
 snakemake --unlock
-```
+snakemake --executor sge-wynton -j 6 --max-jobs-per-second 1 --use-conda --use-singularity
+```
+
+## Snakemake Unlock
+
+If you get this error
+
+> “LockException:
+Error: Directory cannot be locked. Please make sure that no other Snakemake process is trying to create the same files in the following directory:…..”
+> 
+
+Run this command in your terminal
+
+```jsx
+snakemake --unlock
+```
+
 
 ## Useful commands
 
+
 ```bash
 poetry show
 
+
 poetry update
 
+
 ```